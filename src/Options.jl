--- conflicted
+++ resolved
@@ -22,12 +22,8 @@
     safe_acosh,
     atanh_clip
 import ..EquationModule: Node, string_tree
-<<<<<<< HEAD
 import ..OptionsStructModule: Options, ComplexityMapping, MutationWeights
-=======
-import ..OptionsStructModule: Options, ComplexityMapping
 import ..UtilsModule: max_ops
->>>>>>> bdf62878
 
 """
          build_constraints(una_constraints, bin_constraints,
