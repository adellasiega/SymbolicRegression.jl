module OptionsModule

using Optim: Optim
using Dates: Dates
using StatsBase: StatsBase
<<<<<<< HEAD
import DynamicExpressions: OperatorEnum
import Distributed: nworkers
import LossFunctions: L2DistLoss, SupervisedLoss
=======
using DynamicExpressions: OperatorEnum, Node, string_tree
using Distributed: nworkers
using LossFunctions: L2DistLoss, SupervisedLoss
>>>>>>> 40ce0b4a
#TODO - eventually move some of these
# into the SR call itself, rather than
# passing huge options at once.
using ..OperatorsModule:
    plus,
    pow,
    safe_pow,
    mult,
    sub,
    safe_log,
    safe_log10,
    safe_log2,
    safe_log1p,
    safe_sqrt,
    safe_acosh,
    atanh_clip
<<<<<<< HEAD
import ..MutationWeightsModule: MutationWeights, mutations
import ..OptionsStructModule: Options, ComplexityMapping
import ..UtilsModule: max_ops, @save_kwargs
=======
import ..OptionsStructModule: Options
using ..OptionsStructModule: ComplexityMapping, MutationWeights, mutations
using ..UtilsModule: max_ops, @save_kwargs
>>>>>>> 40ce0b4a

"""
         build_constraints(una_constraints, bin_constraints,
                           unary_operators, binary_operators)

Build constraints on operator-level complexity from a user-passed dict.
"""
function build_constraints(
    una_constraints, bin_constraints, unary_operators, binary_operators, nuna, nbin
)::Tuple{Array{Int,1},Array{Tuple{Int,Int},1}}
    # Expect format ((*)=>(-1, 3)), etc.
    # TODO: Need to disable simplification if (*, -, +, /) are constrained?
    #  Or, just quit simplification is constraints violated.

    is_bin_constraints_already_done = typeof(bin_constraints) <: Array{Tuple{Int,Int},1}
    is_una_constraints_already_done = typeof(una_constraints) <: Array{Int,1}

    if typeof(bin_constraints) <: Array && !is_bin_constraints_already_done
        bin_constraints = Dict(bin_constraints)
    end
    if typeof(una_constraints) <: Array && !is_una_constraints_already_done
        una_constraints = Dict(una_constraints)
    end

    if una_constraints === nothing
        una_constraints = [-1 for i in 1:nuna]
    elseif !is_una_constraints_already_done
        una_constraints::Dict
        _una_constraints = Int[]
        for (i, op) in enumerate(unary_operators)
            did_user_declare_constraints = haskey(una_constraints, op)
            if did_user_declare_constraints
                constraint::Int = una_constraints[op]
                push!(_una_constraints, constraint)
            else
                push!(_una_constraints, -1)
            end
        end
        una_constraints = _una_constraints
    end
    if bin_constraints === nothing
        bin_constraints = [(-1, -1) for i in 1:nbin]
    elseif !is_bin_constraints_already_done
        bin_constraints::Dict
        _bin_constraints = Tuple{Int,Int}[]
        for (i, op) in enumerate(binary_operators)
            did_user_declare_constraints = haskey(bin_constraints, op)
            if did_user_declare_constraints
                constraint::Tuple{Int,Int} = bin_constraints[op]
                push!(_bin_constraints, constraint)
            else
                push!(_bin_constraints, (-1, -1))
            end
        end
        bin_constraints = _bin_constraints
    end

    return una_constraints, bin_constraints
end

function binopmap(op::F) where {F}
    if op == plus
        return +
    elseif op == mult
        return *
    elseif op == sub
        return -
    elseif op == div
        return /
    elseif op == ^
        return safe_pow
    elseif op == pow
        return safe_pow
    end
    return op
end
function inverse_binopmap(op::F) where {F}
    if op == safe_pow
        return ^
    end
    return op
end

function unaopmap(op::F) where {F}
    if op == log
        return safe_log
    elseif op == log10
        return safe_log10
    elseif op == log2
        return safe_log2
    elseif op == log1p
        return safe_log1p
    elseif op == sqrt
        return safe_sqrt
    elseif op == acosh
        return safe_acosh
    elseif op == atanh
        return atanh_clip
    end
    return op
end
function inverse_unaopmap(op::F) where {F}
    if op == safe_log
        return log
    elseif op == safe_log10
        return log10
    elseif op == safe_log2
        return log2
    elseif op == safe_log1p
        return log1p
    elseif op == safe_sqrt
        return sqrt
    elseif op == safe_acosh
        return acosh
    elseif op == atanh_clip
        return atanh
    end
    return op
end

const deprecated_options_mapping = NamedTuple([
    :mutationWeights => :mutation_weights,
    :hofMigration => :hof_migration,
    :shouldOptimizeConstants => :should_optimize_constants,
    :hofFile => :output_file,
    :perturbationFactor => :perturbation_factor,
    :batchSize => :batch_size,
    :crossoverProbability => :crossover_probability,
    :warmupMaxsizeBy => :warmup_maxsize_by,
    :useFrequency => :use_frequency,
    :useFrequencyInTournament => :use_frequency_in_tournament,
    :ncyclesperiteration => :ncycles_per_iteration,
    :fractionReplaced => :fraction_replaced,
    :fractionReplacedHof => :fraction_replaced_hof,
    :probNegate => :probability_negate_constant,
    :optimize_probability => :optimizer_probability,
    :probPickFirst => :tournament_selection_p,
    :earlyStopCondition => :early_stop_condition,
    :stateReturn => :deprecated_return_state,
    :return_state => :deprecated_return_state,
    :ns => :tournament_selection_n,
    :loss => :elementwise_loss,
])

const OPTION_DESCRIPTIONS = """- `binary_operators`: Vector of binary operators (functions) to use.
    Each operator should be defined for two input scalars,
    and one output scalar. All operators
    need to be defined over the entire real line (excluding infinity - these
    are stopped before they are input), or return `NaN` where not defined.
    For speed, define it so it takes two reals
    of the same type as input, and outputs the same type. For the SymbolicUtils
    simplification backend, you will need to define a generic method of the
    operator so it takes arbitrary types.
- `unary_operators`: Same, but for
    unary operators (one input scalar, gives an output scalar).
- `constraints`: Array of pairs specifying size constraints
    for each operator. The constraints for a binary operator should be a 2-tuple
    (e.g., `(-1, -1)`) and the constraints for a unary operator should be an `Int`.
    A size constraint is a limit to the size of the subtree
    in each argument of an operator. e.g., `[(^)=>(-1, 3)]` means that the
    `^` operator can have arbitrary size (`-1`) in its left argument,
    but a maximum size of `3` in its right argument. Default is
    no constraints.
- `batching`: Whether to evolve based on small mini-batches of data,
    rather than the entire dataset.
- `batch_size`: What batch size to use if using batching.
- `elementwise_loss`: What elementwise loss function to use. Can be one of
    the following losses, or any other loss of type
    `SupervisedLoss`. You can also pass a function that takes
    a scalar target (left argument), and scalar predicted (right
    argument), and returns a scalar. This will be averaged
    over the predicted data. If weights are supplied, your
    function should take a third argument for the weight scalar.
    Included losses:
        Regression:
            - `LPDistLoss{P}()`,
            - `L1DistLoss()`,
            - `L2DistLoss()` (mean square),
            - `LogitDistLoss()`,
            - `HuberLoss(d)`,
            - `L1EpsilonInsLoss(ϵ)`,
            - `L2EpsilonInsLoss(ϵ)`,
            - `PeriodicLoss(c)`,
            - `QuantileLoss(τ)`,
        Classification:
            - `ZeroOneLoss()`,
            - `PerceptronLoss()`,
            - `L1HingeLoss()`,
            - `SmoothedL1HingeLoss(γ)`,
            - `ModifiedHuberLoss()`,
            - `L2MarginLoss()`,
            - `ExpLoss()`,
            - `SigmoidLoss()`,
            - `DWDMarginLoss(q)`.
- `loss_function`: Alternatively, you may redefine the loss used
    as any function of `tree::AbstractExpressionNode{T}`, `dataset::Dataset{T}`,
    and `options::Options`, so long as you output a non-negative
    scalar of type `T`. This is useful if you want to use a loss
    that takes into account derivatives, or correlations across
    the dataset. This also means you could use a custom evaluation
    for a particular expression. If you are using
    `batching=true`, then your function should
    accept a fourth argument `idx`, which is either `nothing`
    (indicating that the full dataset should be used), or a vector
    of indices to use for the batch.
    For example,

        function my_loss(tree, dataset::Dataset{T,L}, options)::L where {T,L}
            prediction, flag = eval_tree_array(tree, dataset.X, options)
            if !flag
                return L(Inf)
            end
            return sum((prediction .- dataset.y) .^ 2) / dataset.n
        end

- `populations`: How many populations of equations to use.
- `population_size`: How many equations in each population.
- `ncycles_per_iteration`: How many generations to consider per iteration.
- `tournament_selection_n`: Number of expressions considered in each tournament.
- `tournament_selection_p`: The fittest expression in a tournament is to be
    selected with probability `p`, the next fittest with probability `p*(1-p)`,
    and so forth.
- `topn`: Number of equations to return to the host process, and to
    consider for the hall of fame.
- `complexity_of_operators`: What complexity should be assigned to each operator,
    and the occurrence of a constant or variable. By default, this is 1
    for all operators. Can be a real number as well, in which case
    the complexity of an expression will be rounded to the nearest integer.
    Input this in the form of, e.g., [(^) => 3, sin => 2].
- `complexity_of_constants`: What complexity should be assigned to use of a constant.
    By default, this is 1.
- `complexity_of_variables`: What complexity should be assigned to each variable.
    By default, this is 1.
- `alpha`: The probability of accepting an equation mutation
    during regularized evolution is given by exp(-delta_loss/(alpha * T)),
    where T goes from 1 to 0. Thus, alpha=infinite is the same as no annealing.
- `maxsize`: Maximum size of equations during the search.
- `maxdepth`: Maximum depth of equations during the search, by default
    this is set equal to the maxsize.
- `parsimony`: A multiplicative factor for how much complexity is
    punished.
- `dimensional_constraint_penalty`: An additive factor if the dimensional
    constraint is violated.
- `use_frequency`: Whether to use a parsimony that adapts to the
    relative proportion of equations at each complexity; this will
    ensure that there are a balanced number of equations considered
    for every complexity.
- `use_frequency_in_tournament`: Whether to use the adaptive parsimony described
    above inside the score, rather than just at the mutation accept/reject stage.
- `adaptive_parsimony_scaling`: How much to scale the adaptive parsimony term
    in the loss. Increase this if the search is spending too much time
    optimizing the most complex equations.
- `turbo`: Whether to use `LoopVectorization.@turbo` to evaluate expressions.
    This can be significantly faster, but is only compatible with certain
    operators. *Experimental!*
- `migration`: Whether to migrate equations between processes.
- `hof_migration`: Whether to migrate equations from the hall of fame
    to processes.
- `fraction_replaced`: What fraction of each population to replace with
    migrated equations at the end of each cycle.
- `fraction_replaced_hof`: What fraction to replace with hall of fame
    equations at the end of each cycle.
- `should_simplify`: Whether to simplify equations. If you
    pass a custom objective, this will be set to `false`.
- `should_optimize_constants`: Whether to use an optimization algorithm
    to periodically optimize constants in equations.
- `optimizer_nrestarts`: How many different random starting positions to consider
    for optimization of constants.
- `optimizer_algorithm`: Select algorithm to use for optimizing constants. Default
    is "BFGS", but "NelderMead" is also supported.
- `optimizer_options`: General options for the constant optimization. For details
    we refer to the documentation on `Optim.Options` from the `Optim.jl` package.
    Options can be provided here as `NamedTuple`, e.g. `(iterations=16,)`, as a
    `Dict`, e.g. Dict(:x_tol => 1.0e-32,), or as an `Optim.Options` instance.
- `output_file`: What file to store equations to, as a backup.
- `perturbation_factor`: When mutating a constant, either
    multiply or divide by (1+perturbation_factor)^(rand()+1).
- `probability_negate_constant`: Probability of negating a constant in the equation
    when mutating it.
- `mutation_weights`: Relative probabilities of the mutations. The struct
    `MutationWeights` should be passed to these options.
    See its documentation on `MutationWeights` for the different weights.
- `crossover_probability`: Probability of performing crossover.
- `annealing`: Whether to use simulated annealing.
- `warmup_maxsize_by`: Whether to slowly increase the max size from 5 up to
    `maxsize`. If nonzero, specifies the fraction through the search
    at which the maxsize should be reached.
- `verbosity`: Whether to print debugging statements or
    not.
- `print_precision`: How many digits to print when printing
    equations. By default, this is 5.
- `save_to_file`: Whether to save equations to a file during the search.
- `bin_constraints`: See `constraints`. This is the same, but specified for binary
    operators only (for example, if you have an operator that is both a binary
    and unary operator).
- `una_constraints`: Likewise, for unary operators.
- `seed`: What random seed to use. `nothing` uses no seed.
- `progress`: Whether to use a progress bar output (`verbosity` will
    have no effect).
- `early_stop_condition`: Float - whether to stop early if the mean loss gets below this value.
    Function - a function taking (loss, complexity) as arguments and returning true or false.
- `timeout_in_seconds`: Float64 - the time in seconds after which to exit (as an alternative to the number of iterations).
- `max_evals`: Int (or Nothing) - the maximum number of evaluations of expressions to perform.
- `skip_mutation_failures`: Whether to simply skip over mutations that fail or are rejected, rather than to replace the mutated
    expression with the original expression and proceed normally.
- `enable_autodiff`: Whether to enable automatic differentiation functionality. This is turned off by default.
    If turned on, this will be turned off if one of the operators does not have well-defined gradients.
- `nested_constraints`: Specifies how many times a combination of operators can be nested. For example,
    `[sin => [cos => 0], cos => [cos => 2]]` specifies that `cos` may never appear within a `sin`,
    but `sin` can be nested with itself an unlimited number of times. The second term specifies that `cos`
    can be nested up to 2 times within a `cos`, so that `cos(cos(cos(x)))` is allowed (as well as any combination
    of `+` or `-` within it), but `cos(cos(cos(cos(x))))` is not allowed. When an operator is not specified,
    it is assumed that it can be nested an unlimited number of times. This requires that there is no operator
    which is used both in the unary operators and the binary operators (e.g., `-` could be both subtract, and negation).
    For binary operators, both arguments are treated the same way, and the max of each argument is constrained.
- `deterministic`: Use a global counter for the birth time, rather than calls to `time()`. This gives
    perfect resolution, and is therefore deterministic. However, it is not thread safe, and must be used
    in serial mode.
- `define_helper_functions`: Whether to define helper functions
    for constructing and evaluating trees.
"""

"""
    Options(;kws...)

Construct options for `equation_search` and other functions.
The current arguments have been tuned using the median values from
https://github.com/MilesCranmer/PySR/discussions/115.

# Arguments
$(OPTION_DESCRIPTIONS)
"""
function Options end
@save_kwargs DEFAULT_OPTIONS function Options(;
    binary_operators=[+, -, /, *],
    unary_operators=[],
    constraints=nothing,
    elementwise_loss::Union{Function,SupervisedLoss,Nothing}=nothing,
    loss_function::Union{Function,Nothing}=nothing,
    tournament_selection_n::Integer=12, #1 sampled from every tournament_selection_n per mutation
    tournament_selection_p::Real=0.86,
    topn::Integer=12, #samples to return per population
    complexity_of_operators=nothing,
    complexity_of_constants::Union{Nothing,Real}=nothing,
    complexity_of_variables::Union{Nothing,Real}=nothing,
    parsimony::Real=0.0032,
    dimensional_constraint_penalty::Union{Nothing,Real}=nothing,
    alpha::Real=0.100000,
    maxsize::Integer=20,
    maxdepth::Union{Nothing,Integer}=nothing,
    turbo::Bool=false,
    migration::Bool=true,
    hof_migration::Bool=true,
    should_simplify::Union{Nothing,Bool}=nothing,
    should_optimize_constants::Bool=true,
    output_file::Union{Nothing,AbstractString}=nothing,
    populations::Integer=15,
    perturbation_factor::Real=0.076,
    annealing::Bool=false,
    batching::Bool=false,
    batch_size::Integer=50,
    mutation_weights::Union{MutationWeights,AbstractVector,NamedTuple}=MutationWeights(),
    crossover_probability::Real=0.066,
    warmup_maxsize_by::Real=0.0,
    use_frequency::Bool=true,
    use_frequency_in_tournament::Bool=true,
    adaptive_parsimony_scaling::Real=20.0,
    population_size::Integer=33,
    ncycles_per_iteration::Integer=550,
    fraction_replaced::Real=0.00036,
    fraction_replaced_hof::Real=0.035,
    verbosity::Union{Integer,Nothing}=nothing,
    print_precision::Integer=5,
    save_to_file::Bool=true,
    probability_negate_constant::Real=0.01,
    seed=nothing,
    bin_constraints=nothing,
    una_constraints=nothing,
    progress::Union{Bool,Nothing}=nothing,
    terminal_width::Union{Nothing,Integer}=nothing,
    optimizer_algorithm::AbstractString="BFGS",
    optimizer_nrestarts::Integer=2,
    optimizer_probability::Real=0.14,
    optimizer_iterations::Union{Nothing,Integer}=nothing,
    optimizer_options::Union{Dict,NamedTuple,Optim.Options,Nothing}=nothing,
    val_recorder::Val{use_recorder}=Val(false),
    recorder_file::AbstractString="pysr_recorder.json",
    early_stop_condition::Union{Function,Real,Nothing}=nothing,
    timeout_in_seconds::Union{Nothing,Real}=nothing,
    max_evals::Union{Nothing,Integer}=nothing,
    skip_mutation_failures::Bool=true,
    enable_autodiff::Bool=false,
    nested_constraints=nothing,
    deterministic::Bool=false,
    # Not search options; just construction options:
    define_helper_functions::Bool=true,
    deprecated_return_state=nothing,
    # Deprecated args:
    fast_cycle::Bool=false,
    npopulations::Union{Nothing,Integer}=nothing,
    npop::Union{Nothing,Integer}=nothing,
    kws...,
) where {use_recorder}
    for k in keys(kws)
        !haskey(deprecated_options_mapping, k) && error("Unknown keyword argument: $k")
        new_key = deprecated_options_mapping[k]
        if startswith(string(new_key), "deprecated_")
            Base.depwarn("The keyword argument `$(k)` is deprecated.", :Options)
        else
            Base.depwarn(
                "The keyword argument `$(k)` is deprecated. Use `$(new_key)` instead.",
                :Options,
            )
        end
        # Now, set the new key to the old value:
        #! format: off
        k == :hofMigration && (hof_migration = kws[k]; true) && continue
        k == :shouldOptimizeConstants && (should_optimize_constants = kws[k]; true) && continue
        k == :hofFile && (output_file = kws[k]; true) && continue
        k == :perturbationFactor && (perturbation_factor = kws[k]; true) && continue
        k == :batchSize && (batch_size = kws[k]; true) && continue
        k == :crossoverProbability && (crossover_probability = kws[k]; true) && continue
        k == :warmupMaxsizeBy && (warmup_maxsize_by = kws[k]; true) && continue
        k == :useFrequency && (use_frequency = kws[k]; true) && continue
        k == :useFrequencyInTournament && (use_frequency_in_tournament = kws[k]; true) && continue
        k == :ncyclesperiteration && (ncycles_per_iteration = kws[k]; true) && continue
        k == :fractionReplaced && (fraction_replaced = kws[k]; true) && continue
        k == :fractionReplacedHof && (fraction_replaced_hof = kws[k]; true) && continue
        k == :probNegate && (probability_negate_constant = kws[k]; true) && continue
        k == :optimize_probability && (optimizer_probability = kws[k]; true) && continue
        k == :probPickFirst && (tournament_selection_p = kws[k]; true) && continue
        k == :earlyStopCondition && (early_stop_condition = kws[k]; true) && continue
        k == :return_state && (deprecated_return_state = kws[k]; true) && continue
        k == :stateReturn && (deprecated_return_state = kws[k]; true) && continue
        k == :ns && (tournament_selection_n = kws[k]; true) && continue
        k == :loss && (elementwise_loss = kws[k]; true) && continue
        if k == :mutationWeights
            if typeof(kws[k]) <: AbstractVector
                _mutation_weights = kws[k]
                if length(_mutation_weights) < length(mutations)
                    # Pad with zeros:
                    _mutation_weights = vcat(
                        _mutation_weights,
                        zeros(length(mutations) - length(_mutation_weights))
                    )
                end
                mutation_weights = MutationWeights(_mutation_weights...)
            else
                mutation_weights = kws[k]
            end
            continue
        end
        #! format: on
        error(
            "Unknown deprecated keyword argument: $k. Please update `Options(;)` to transfer this key.",
        )
    end
    fast_cycle && Base.depwarn("`fast_cycle` is deprecated and has no effect.", :Options)
    if npop !== nothing
        Base.depwarn("`npop` is deprecated. Use `population_size` instead.", :Options)
        population_size = npop
    end
    if npopulations !== nothing
        Base.depwarn("`npopulations` is deprecated. Use `populations` instead.", :Options)
        populations = npopulations
    end

    if elementwise_loss === nothing
        elementwise_loss = L2DistLoss()
    else
        if loss_function !== nothing
            error("You cannot specify both `elementwise_loss` and `loss_function`.")
        end
    end

    if should_simplify === nothing
        should_simplify = (
            loss_function === nothing &&
            nested_constraints === nothing &&
            constraints === nothing &&
            bin_constraints === nothing &&
            una_constraints === nothing
        )
    end

    if output_file === nothing
        # "%Y-%m-%d_%H%M%S.%f"
        date_time_str = Dates.format(Dates.now(), "yyyy-mm-dd_HHMMSS.sss")
        output_file = "hall_of_fame_" * date_time_str * ".csv"
    end

    nuna = length(unary_operators)
    nbin = length(binary_operators)
    @assert maxsize > 3
    @assert warmup_maxsize_by >= 0.0f0
    @assert nuna <= max_ops && nbin <= max_ops

    # Make sure nested_constraints contains functions within our operator set:
    if nested_constraints !== nothing
        # Check that intersection of binary operators and unary operators is empty:
        for op in binary_operators
            if op ∈ unary_operators
                error(
                    "Operator $(op) is both a binary and unary operator. " *
                    "You can't use nested constraints.",
                )
            end
        end

        # Convert to dict:
        if !(typeof(nested_constraints) <: Dict)
            # Convert to dict:
            nested_constraints = Dict(
                [cons[1] => Dict(cons[2]...) for cons in nested_constraints]...
            )
        end
        for (op, nested_constraint) in nested_constraints
            if !(op ∈ binary_operators || op ∈ unary_operators)
                error("Operator $(op) is not in the operator set.")
            end
            for (nested_op, max_nesting) in nested_constraint
                if !(nested_op ∈ binary_operators || nested_op ∈ unary_operators)
                    error("Operator $(nested_op) is not in the operator set.")
                end
                @assert nested_op ∈ binary_operators || nested_op ∈ unary_operators
                @assert max_nesting >= -1 && typeof(max_nesting) <: Int
            end
        end

        # Lastly, we clean it up into a dict of (degree,op_idx) => max_nesting.
        new_nested_constraints = []
        # Dict()
        for (op, nested_constraint) in nested_constraints
            (degree, idx) = if op ∈ binary_operators
                2, findfirst(isequal(op), binary_operators)
            else
                1, findfirst(isequal(op), unary_operators)
            end
            new_max_nesting_dict = []
            # Dict()
            for (nested_op, max_nesting) in nested_constraint
                (nested_degree, nested_idx) = if nested_op ∈ binary_operators
                    2, findfirst(isequal(nested_op), binary_operators)
                else
                    1, findfirst(isequal(nested_op), unary_operators)
                end
                # new_max_nesting_dict[(nested_degree, nested_idx)] = max_nesting
                push!(new_max_nesting_dict, (nested_degree, nested_idx, max_nesting))
            end
            # new_nested_constraints[(degree, idx)] = new_max_nesting_dict
            push!(new_nested_constraints, (degree, idx, new_max_nesting_dict))
        end
        nested_constraints = new_nested_constraints
    end

    if typeof(constraints) <: Tuple
        constraints = collect(constraints)
    end
    if constraints !== nothing
        @assert bin_constraints === nothing
        @assert una_constraints === nothing
        # TODO: This is redundant with the checks in equation_search
        for op in binary_operators
            @assert !(op in unary_operators)
        end
        for op in unary_operators
            @assert !(op in binary_operators)
        end
        bin_constraints = constraints
        una_constraints = constraints
    end

    una_constraints, bin_constraints = build_constraints(
        una_constraints, bin_constraints, unary_operators, binary_operators, nuna, nbin
    )

    # Define the complexities of everything.
    use_complexity_mapping = (
        complexity_of_constants !== nothing ||
        complexity_of_variables !== nothing ||
        complexity_of_operators !== nothing
    )
    complexity_mapping = if use_complexity_mapping
        if complexity_of_operators === nothing
            complexity_of_operators = Dict()
        else
            # Convert to dict:
            complexity_of_operators = Dict(complexity_of_operators)
        end

        # Get consistent type:
        promoted_type = promote_type(
            if (complexity_of_variables !== nothing)
                typeof(complexity_of_variables)
            else
                Int
            end,
            if (complexity_of_constants !== nothing)
                typeof(complexity_of_constants)
            else
                Int
            end,
            (x -> typeof(x)).(values(complexity_of_operators))...,
        )

        # If not in dict, then just set it to 1.
        binop_complexities = promoted_type[
            (haskey(complexity_of_operators, op) ? complexity_of_operators[op] : 1) #
            for op in binary_operators
        ]
        unaop_complexities = promoted_type[
            (haskey(complexity_of_operators, op) ? complexity_of_operators[op] : 1) #
            for op in unary_operators
        ]

        variable_complexity = (
            (complexity_of_variables !== nothing) ? complexity_of_variables : 1
        )
        constant_complexity = (
            (complexity_of_constants !== nothing) ? complexity_of_constants : 1
        )

        ComplexityMapping(;
            binop_complexities=binop_complexities,
            unaop_complexities=unaop_complexities,
            variable_complexity=variable_complexity,
            constant_complexity=constant_complexity,
        )
    else
        ComplexityMapping(false)
    end
    # Finish defining complexities

    if maxdepth === nothing
        maxdepth = maxsize
    end

    if define_helper_functions
        # We call here so that mapped operators, like ^
        # are correctly overloaded, rather than overloading
        # operators like "safe_pow", etc.
        OperatorEnum(;
            binary_operators=binary_operators,
            unary_operators=unary_operators,
            enable_autodiff=false,  # Not needed; we just want the constructors
            define_helper_functions=true,
            empty_old_operators=true,
        )
    end

    binary_operators = map(binopmap, binary_operators)
    unary_operators = map(unaopmap, unary_operators)

    operators = OperatorEnum(;
        binary_operators=binary_operators,
        unary_operators=unary_operators,
        enable_autodiff=enable_autodiff,
        define_helper_functions=define_helper_functions,
        empty_old_operators=false,
    )

    early_stop_condition = if typeof(early_stop_condition) <: Real
        # Need to make explicit copy here for this to work:
        stopping_point = Float64(early_stop_condition)
        (loss, complexity) -> loss < stopping_point
    else
        early_stop_condition
    end

    # Parse optimizer options
    default_optimizer_iterations = 8
    if !isa(optimizer_options, Optim.Options)
        if isnothing(optimizer_iterations)
            optimizer_iterations = default_optimizer_iterations
        end
        if isnothing(optimizer_options)
            optimizer_options = Optim.Options(; iterations=optimizer_iterations)
        else
            if haskey(optimizer_options, :iterations)
                optimizer_iterations = optimizer_options[:iterations]
            end
            optimizer_options = Optim.Options(;
                optimizer_options..., iterations=optimizer_iterations
            )
        end
    end

    ## Create tournament weights:6
    tournament_selection_weights =
        let n = tournament_selection_n, p = tournament_selection_p
            k = collect(0:(n - 1))
            prob_each = p * ((1 - p) .^ k)

            StatsBase.Weights(prob_each, sum(prob_each))
        end

    # Create mutation weights:
    set_mutation_weights = if typeof(mutation_weights) <: NamedTuple
        MutationWeights(; mutation_weights...)
    else
        mutation_weights
    end

    @assert print_precision > 0

    options = Options{
        eltype(complexity_mapping),
        typeof(operators),
        use_recorder,
        typeof(optimizer_options),
        typeof(tournament_selection_weights),
    }(
        operators,
        bin_constraints,
        una_constraints,
        complexity_mapping,
        tournament_selection_n,
        tournament_selection_p,
        tournament_selection_weights,
        parsimony,
        dimensional_constraint_penalty,
        alpha,
        maxsize,
        maxdepth,
        turbo,
        migration,
        hof_migration,
        should_simplify,
        should_optimize_constants,
        output_file,
        populations,
        perturbation_factor,
        annealing,
        batching,
        batch_size,
        set_mutation_weights,
        crossover_probability,
        warmup_maxsize_by,
        use_frequency,
        use_frequency_in_tournament,
        adaptive_parsimony_scaling,
        population_size,
        ncycles_per_iteration,
        fraction_replaced,
        fraction_replaced_hof,
        topn,
        verbosity,
        print_precision,
        save_to_file,
        probability_negate_constant,
        nuna,
        nbin,
        seed,
        elementwise_loss,
        loss_function,
        progress,
        terminal_width,
        optimizer_algorithm,
        optimizer_probability,
        optimizer_nrestarts,
        optimizer_options,
        recorder_file,
        tournament_selection_p,
        early_stop_condition,
        deprecated_return_state,
        timeout_in_seconds,
        max_evals,
        skip_mutation_failures,
        nested_constraints,
        deterministic,
        define_helper_functions,
    )

    return options
end

end<|MERGE_RESOLUTION|>--- conflicted
+++ resolved
@@ -3,15 +3,9 @@
 using Optim: Optim
 using Dates: Dates
 using StatsBase: StatsBase
-<<<<<<< HEAD
-import DynamicExpressions: OperatorEnum
-import Distributed: nworkers
-import LossFunctions: L2DistLoss, SupervisedLoss
-=======
-using DynamicExpressions: OperatorEnum, Node, string_tree
+using DynamicExpressions: OperatorEnum
 using Distributed: nworkers
 using LossFunctions: L2DistLoss, SupervisedLoss
->>>>>>> 40ce0b4a
 #TODO - eventually move some of these
 # into the SR call itself, rather than
 # passing huge options at once.
@@ -28,15 +22,10 @@
     safe_sqrt,
     safe_acosh,
     atanh_clip
-<<<<<<< HEAD
-import ..MutationWeightsModule: MutationWeights, mutations
-import ..OptionsStructModule: Options, ComplexityMapping
-import ..UtilsModule: max_ops, @save_kwargs
-=======
+using ..MutationWeightsModule: MutationWeights, mutations
 import ..OptionsStructModule: Options
-using ..OptionsStructModule: ComplexityMapping, MutationWeights, mutations
+using ..OptionsStructModule: ComplexityMapping
 using ..UtilsModule: max_ops, @save_kwargs
->>>>>>> 40ce0b4a
 
 """
          build_constraints(una_constraints, bin_constraints,
