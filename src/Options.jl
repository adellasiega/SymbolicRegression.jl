module OptionsModule

using Optim: Optim
import DynamicExpressions: OperatorEnum, Node, string_tree
import Distributed: nworkers
import LossFunctions: L2DistLoss
#TODO - eventually move some of these
# into the SR call itself, rather than
# passing huge options at once.
import ..OperatorsModule:
    plus,
    pow,
    safe_pow,
    mult,
    sub,
    div,
    safe_log,
    safe_log10,
    safe_log2,
    safe_log1p,
    safe_sqrt,
    safe_acosh,
    atanh_clip
import ..OptionsStructModule: Options, ComplexityMapping, MutationWeights
import ..UtilsModule: max_ops

"""
         build_constraints(una_constraints, bin_constraints,
                           unary_operators, binary_operators)

Build constraints on operator-level complexity from a user-passed dict.
"""
function build_constraints(
    una_constraints, bin_constraints, unary_operators, binary_operators, nuna, nbin
)::Tuple{Array{Int,1},Array{Tuple{Int,Int},1}}
    # Expect format ((*)=>(-1, 3)), etc.
    # TODO: Need to disable simplification if (*, -, +, /) are constrained?
    #  Or, just quit simplification is constraints violated.

    is_bin_constraints_already_done = typeof(bin_constraints) <: Array{Tuple{Int,Int},1}
    is_una_constraints_already_done = typeof(una_constraints) <: Array{Int,1}

    if typeof(bin_constraints) <: Array && !is_bin_constraints_already_done
        bin_constraints = Dict(bin_constraints)
    end
    if typeof(una_constraints) <: Array && !is_una_constraints_already_done
        una_constraints = Dict(una_constraints)
    end

    if una_constraints === nothing
        una_constraints = [-1 for i in 1:nuna]
    elseif !is_una_constraints_already_done
        una_constraints::Dict
        _una_constraints = Int[]
        for (i, op) in enumerate(unary_operators)
            did_user_declare_constraints = haskey(una_constraints, op)
            if did_user_declare_constraints
                constraint::Int = una_constraints[op]
                push!(_una_constraints, constraint)
            else
                push!(_una_constraints, -1)
            end
        end
        una_constraints = _una_constraints
    end
    if bin_constraints === nothing
        bin_constraints = [(-1, -1) for i in 1:nbin]
    elseif !is_bin_constraints_already_done
        bin_constraints::Dict
        _bin_constraints = Tuple{Int,Int}[]
        for (i, op) in enumerate(binary_operators)
            did_user_declare_constraints = haskey(bin_constraints, op)
            if did_user_declare_constraints
                constraint::Tuple{Int,Int} = bin_constraints[op]
                push!(_bin_constraints, constraint)
            else
                push!(_bin_constraints, (-1, -1))
            end
        end
        bin_constraints = _bin_constraints
    end

    return una_constraints, bin_constraints
end

function binopmap(op)
    if op == plus
        return +
    elseif op == mult
        return *
    elseif op == sub
        return -
    elseif op == div
        return /
    elseif op == ^
        return safe_pow
    elseif op == pow
        return safe_pow
    end
    return op
end

function unaopmap(op)
    if op == log
        return safe_log
    elseif op == log10
        return safe_log10
    elseif op == log2
        return safe_log2
    elseif op == log1p
        return safe_log1p
    elseif op == sqrt
        return safe_sqrt
    elseif op == acosh
        return safe_acosh
    elseif op == atanh
        return atanh_clip
    end
    return op
end

const deprecated_options_mapping = NamedTuple([
    :mutationWeights => :mutation_weights,
    :hofMigration => :hof_migration,
    :shouldOptimizeConstants => :should_optimize_constants,
    :hofFile => :output_file,
    :perturbationFactor => :perturbation_factor,
    :batchSize => :batch_size,
    :crossoverProbability => :crossover_probability,
    :warmupMaxsizeBy => :warmup_maxsize_by,
    :useFrequency => :use_frequency,
    :useFrequencyInTournament => :use_frequency_in_tournament,
    :ncyclesperiteration => :ncycles_per_iteration,
    :fractionReplaced => :fraction_replaced,
    :fractionReplacedHof => :fraction_replaced_hof,
    :probNegate => :probability_negate_constant,
    :optimize_probability => :optimizer_probability,
    :probPickFirst => :tournament_selection_p,
    :earlyStopCondition => :early_stop_condition,
    :stateReturn => :return_state,
    :ns => :tournament_selection_n,
])

"""
    Options(;kws...)

Construct options for `EquationSearch` and other functions.
The current arguments have been tuned using the median values from
https://github.com/MilesCranmer/PySR/discussions/115.

# Arguments
- `binary_operators`: Vector of binary operators (functions) to use.
    Each operator should be defined for two input scalars,
    and one output scalar. All operators
    need to be defined over the entire real line (excluding infinity - these
    are stopped before they are input), or return `NaN` where not defined.
    Thus, `log` should be replaced with `safe_log`, etc.
    For speed, define it so it takes two reals
    of the same type as input, and outputs the same type. For the SymbolicUtils
    simplification backend, you will need to define a generic method of the
    operator so it takes arbitrary types.
- `unary_operators`: Same, but for
    unary operators (one input scalar, gives an output scalar).
- `constraints`: Array of pairs specifying size constraints
    for each operator. The constraints for a binary operator should be a 2-tuple
    (e.g., `(-1, -1)`) and the constraints for a unary operator should be an `Int`.
    A size constraint is a limit to the size of the subtree
    in each argument of an operator. e.g., `[(^)=>(-1, 3)]` means that the
    `^` operator can have arbitrary size (`-1`) in its left argument,
    but a maximum size of `3` in its right argument. Default is
    no constraints.
- `batching`: Whether to evolve based on small mini-batches of data,
    rather than the entire dataset.
<<<<<<< HEAD
- `batchSize`: What batch size to use if using batching.
- `elementwise_loss`: What elementwise loss function to use. Can be one of
=======
- `batch_size`: What batch size to use if using batching.
- `loss`: What loss function to use. Can be one of
>>>>>>> cce9fda3
    the following losses, or any other loss of type
    `SupervisedLoss`. You can also pass a function that takes
    a scalar target (left argument), and scalar predicted (right
    argument), and returns a scalar. This will be averaged
    over the predicted data. If weights are supplied, your
    function should take a third argument for the weight scalar.
    Included losses:
        Regression:
            - `LPDistLoss{P}()`,
            - `L1DistLoss()`,
            - `L2DistLoss()` (mean square),
            - `LogitDistLoss()`,
            - `HuberLoss(d)`,
            - `L1EpsilonInsLoss(ϵ)`,
            - `L2EpsilonInsLoss(ϵ)`,
            - `PeriodicLoss(c)`,
            - `QuantileLoss(τ)`,
        Classification:
            - `ZeroOneLoss()`,
            - `PerceptronLoss()`,
            - `L1HingeLoss()`,
            - `SmoothedL1HingeLoss(γ)`,
            - `ModifiedHuberLoss()`,
            - `L2MarginLoss()`,
            - `ExpLoss()`,
            - `SigmoidLoss()`,
            - `DWDMarginLoss(q)`.
- `loss_function`: Alternatively, you may redefine the loss used
    as any function of `tree::Node{T}`, `dataset::Dataset{T}`,
    and `options::Options`, so long as you output a non-negative
    scalar of type `T`. This is useful if you want to use a loss
    that takes into account derivatives, or correlations across
    the dataset. This also means you could use a custom evaluation
    for a particular expression.
- `npopulations`: How many populations of equations to use. By default
    this is set equal to the number of cores
- `npop`: How many equations in each population.
- `ncycles_per_iteration`: How many generations to consider per iteration.
- `tournament_selection_n`: Number of expressions considered in each tournament.
- `tournament_selection_p`: The fittest expression in a tournament is to be
    selected with probability `p`, the next fittest with probability `p*(1-p)`,
    and so forth.
- `topn`: Number of equations to return to the host process, and to
    consider for the hall of fame.
- `complexity_of_operators`: What complexity should be assigned to each operator,
    and the occurrence of a constant or variable. By default, this is 1
    for all operators. Can be a real number as well, in which case
    the complexity of an expression will be rounded to the nearest integer.
    Input this in the form of, e.g., [(^) => 3, sin => 2].
- `complexity_of_constants`: What complexity should be assigned to use of a constant.
    By default, this is 1.
- `complexity_of_variables`: What complexity should be assigned to each variable.
    By default, this is 1.
- `alpha`: The probability of accepting an equation mutation
    during regularized evolution is given by exp(-delta_loss/(alpha * T)),
    where T goes from 1 to 0. Thus, alpha=infinite is the same as no annealing.
- `maxsize`: Maximum size of equations during the search.
- `maxdepth`: Maximum depth of equations during the search, by default
    this is set equal to the maxsize.
- `parsimony`: A multiplicative factor for how much complexity is
    punished.
- `use_frequency`: Whether to use a parsimony that adapts to the
    relative proportion of equations at each complexity; this will
    ensure that there are a balanced number of equations considered
    for every complexity.
- `use_frequency_in_tournament`: Whether to use the adaptive parsimony described
    above inside the score, rather than just at the mutation accept/reject stage.
- `fast_cycle`: Whether to thread over subsamples of equations during
    regularized evolution. Slightly improves performance, but is a different
    algorithm.
- `migration`: Whether to migrate equations between processes.
- `hof_migration`: Whether to migrate equations from the hall of fame
    to processes.
- `fraction_replaced`: What fraction of each population to replace with
    migrated equations at the end of each cycle.
- `fraction_replaced_hof`: What fraction to replace with hall of fame
    equations at the end of each cycle.
- `should_optimize_constants`: Whether to use an optimization algorithm
    to periodically optimize constants in equations.
- `optimizer_nrestarts`: How many different random starting positions to consider
    for optimization of constants.
- `optimizer_algorithm`: Select algorithm to use for optimizing constants. Default
    is "BFGS", but "NelderMead" is also supported.
- `optimizer_options`: General options for the constant optimization. For details
    we refer to the documentation on `Optim.Options` from the `Optim.jl` package.
    Options can be provided here as `NamedTuple`, e.g. `(iterations=16,)`, as a
    `Dict`, e.g. Dict(:x_tol => 1.0e-32,), or as an `Optim.Options` instance.
- `output_file`: What file to store equations to, as a backup.
- `perturbation_factor`: When mutating a constant, either
    multiply or divide by (1+perturbation_factor)^(rand()+1).
- `probability_negate_constant`: Probability of negating a constant in the equation
    when mutating it.
- `mutation_weights`: Relative probabilities of the mutations. The struct
    `MutationWeights` should be passed to these options.
    See its documentation on `MutationWeights` for the different weights.
- `annealing`: Whether to use simulated annealing.
- `warmup_maxsize_by`: Whether to slowly increase the max size from 5 up to
    `maxsize`. If nonzero, specifies the fraction through the search
    at which the maxsize should be reached.
- `verbosity`: Whether to print debugging statements or
    not.
- `bin_constraints`: See `constraints`. This is the same, but specified for binary
    operators only (for example, if you have an operator that is both a binary
    and unary operator).
- `una_constraints`: Likewise, for unary operators.
- `seed`: What random seed to use. `nothing` uses no seed.
- `progress`: Whether to use a progress bar output (`verbosity` will
    have no effect).
- `early_stop_condition`: Float - whether to stop early if the mean loss gets below this value.
    Function - a function taking (loss, complexity) as arguments and returning true or false.
- `timeout_in_seconds`: Float64 - the time in seconds after which to exit (as an alternative to the number of iterations).
- `max_evals`: Int (or Nothing) - the maximum number of evaluations of expressions to perform.
- `skip_mutation_failures`: Whether to simply skip over mutations that fail or are rejected, rather than to replace the mutated
    expression with the original expression and proceed normally.
- `enable_autodiff`: Whether to enable automatic differentiation functionality. This is turned off by default.
    If turned on, this will be turned off if one of the operators does not have well-defined gradients.
- `nested_constraints`: Specifies how many times a combination of operators can be nested. For example,
    `[sin => [cos => 0], cos => [cos => 2]]` specifies that `cos` may never appear within a `sin`,
    but `sin` can be nested with itself an unlimited number of times. The second term specifies that `cos`
    can be nested up to 2 times within a `cos`, so that `cos(cos(cos(x)))` is allowed (as well as any combination
    of `+` or `-` within it), but `cos(cos(cos(cos(x))))` is not allowed. When an operator is not specified,
    it is assumed that it can be nested an unlimited number of times. This requires that there is no operator
    which is used both in the unary operators and the binary operators (e.g., `-` could be both subtract, and negation).
    For binary operators, both arguments are treated the same way, and the max of each argument is constrained.
- `deterministic`: Use a global counter for the birth time, rather than calls to `time()`. This gives
    perfect resolution, and is therefore deterministic. However, it is not thread safe, and must be used
    in serial mode.
- `define_helper_functions`: Whether to define helper functions
    for constructing and evaluating trees.
- `extend_user_operators`: Whether to extend the user's operators
    to `Node` type, so it is easier to construct
    trees manually. By default, all operators 
    defined in `Base` are extended automatically.
"""
function Options(;
    binary_operators=[+, -, /, *],
    unary_operators=[],
    constraints=nothing,
<<<<<<< HEAD
    elementwise_loss=nothing,
    loss_function=nothing,
    ns=12, #1 sampled from every ns per mutation
=======
    loss=L2DistLoss(),
    tournament_selection_n=12, #1 sampled from every tournament_selection_n per mutation
    tournament_selection_p=0.86f0,
>>>>>>> cce9fda3
    topn=12, #samples to return per population
    complexity_of_operators=nothing,
    complexity_of_constants::Union{Nothing,Real}=nothing,
    complexity_of_variables::Union{Nothing,Real}=nothing,
    parsimony=0.0032f0,
    alpha=0.100000f0,
    maxsize=20,
    maxdepth=nothing,
    fast_cycle=false,
    migration=true,
    hof_migration=true,
    should_optimize_constants=true,
    output_file=nothing,
    npopulations=15,
    perturbation_factor=0.076f0,
    annealing=false,
    batching=false,
    batch_size=50,
    mutation_weights::Union{MutationWeights,AbstractVector}=MutationWeights(),
    crossover_probability=0.066f0,
    warmup_maxsize_by=0.0f0,
    use_frequency=true,
    use_frequency_in_tournament=true,
    npop=33,
    ncycles_per_iteration=550,
    fraction_replaced=0.00036f0,
    fraction_replaced_hof=0.035f0,
    verbosity=convert(Int, 1e9),
    probability_negate_constant=0.01f0,
    seed=nothing,
    bin_constraints=nothing,
    una_constraints=nothing,
    progress=true,
    terminal_width=nothing,
    optimizer_algorithm="BFGS",
    optimizer_nrestarts=2,
    optimizer_probability=0.14f0,
    optimizer_iterations=nothing,
    optimizer_options::Union{Dict,NamedTuple,Optim.Options,Nothing}=nothing,
    recorder=nothing,
    recorder_file="pysr_recorder.json",
    early_stop_condition::Union{Function,Real,Nothing}=nothing,
    return_state::Bool=false,
    timeout_in_seconds=nothing,
    max_evals=nothing,
    skip_mutation_failures::Bool=true,
    enable_autodiff::Bool=false,
    nested_constraints=nothing,
    deterministic=false,
    loss=nothing,
    # Not search options; just construction options:
    define_helper_functions=true,
    extend_user_operators=false,
    # Deprecated args:
    kws...,
)
    for k in keys(kws)
        !haskey(deprecated_options_mapping, k) && error("Unknown keyword argument: $k")
        new_key = deprecated_options_mapping[k]
        Base.depwarn(
            "The keyword argument `$(k)` is deprecated. Use `$(new_key)` instead.", :Options
        )
        # Now, set the new key to the old value:
        #! format: off
        k == :hofMigration && (hof_migration = kws[k]; true) && continue
        k == :shouldOptimizeConstants && (should_optimize_constants = kws[k]; true) && continue
        k == :hofFile && (output_file = kws[k]; true) && continue
        k == :perturbationFactor && (perturbation_factor = kws[k]; true) && continue
        k == :batchSize && (batch_size = kws[k]; true) && continue
        k == :crossoverProbability && (crossover_probability = kws[k]; true) && continue
        k == :warmupMaxsizeBy && (warmup_maxsize_by = kws[k]; true) && continue
        k == :useFrequency && (use_frequency = kws[k]; true) && continue
        k == :useFrequencyInTournament && (use_frequency_in_tournament = kws[k]; true) && continue
        k == :ncyclesperiteration && (ncycles_per_iteration = kws[k]; true) && continue
        k == :fractionReplaced && (fraction_replaced = kws[k]; true) && continue
        k == :fractionReplacedHof && (fraction_replaced_hof = kws[k]; true) && continue
        k == :probNegate && (probability_negate_constant = kws[k]; true) && continue
        k == :optimize_probability && (optimizer_probability = kws[k]; true) && continue
        k == :probPickFirst && (tournament_selection_p = kws[k]; true) && continue
        k == :earlyStopCondition && (early_stop_condition = kws[k]; true) && continue
        k == :stateReturn && (return_state = kws[k]; true) && continue
        k == :ns && (tournament_selection_n = kws[k]; true) && continue
        if k == :mutationWeights
            if typeof(kws[k]) <: AbstractVector
                mutation_weights = MutationWeights(kws[k]...)
            else
                mutation_weights = kws[k]
            end
            continue
        end
        #! format: on
        error(
            "Unknown deprecated keyword argument: $k. Please update `Options(;)` to transfer this key.",
        )
    end

<<<<<<< HEAD
    if loss !== nothing
        @warn "`loss` is deprecated. Please use `elementwise_loss` instead."
        elementwise_loss = loss
    end

    if elementwise_loss === nothing
        elementwise_loss = L2DistLoss()
    else
        if loss_function !== nothing
            error("You cannot specify both `elementwise_loss` and `loss_function`.")
        end
    end

    if hofFile === nothing
        hofFile = "hall_of_fame.csv" #TODO - put in date/time string here
=======
    if output_file === nothing
        output_file = "hall_of_fame.csv" #TODO - put in date/time string here
>>>>>>> cce9fda3
    end

    nuna = length(unary_operators)
    nbin = length(binary_operators)
    @assert maxsize > 3
    @assert warmup_maxsize_by >= 0.0f0
    @assert nuna <= max_ops && nbin <= max_ops

    # Make sure nested_constraints contains functions within our operator set:
    if nested_constraints !== nothing
        # Check that intersection of binary operators and unary operators is empty:
        for op in binary_operators
            if op ∈ unary_operators
                error(
                    "Operator $(op) is both a binary and unary operator. " *
                    "You can't use nested constraints.",
                )
            end
        end

        # Convert to dict:
        if !(typeof(nested_constraints) <: Dict)
            # Convert to dict:
            nested_constraints = Dict(
                [cons[1] => Dict(cons[2]...) for cons in nested_constraints]...
            )
        end
        for (op, nested_constraint) in nested_constraints
            if !(op ∈ binary_operators || op ∈ unary_operators)
                error("Operator $(op) is not in the operator set.")
            end
            for (nested_op, max_nesting) in nested_constraint
                if !(nested_op ∈ binary_operators || nested_op ∈ unary_operators)
                    error("Operator $(nested_op) is not in the operator set.")
                end
                @assert nested_op ∈ binary_operators || nested_op ∈ unary_operators
                @assert max_nesting >= -1 && typeof(max_nesting) <: Int
            end
        end

        # Lastly, we clean it up into a dict of (degree,op_idx) => max_nesting.
        new_nested_constraints = []
        # Dict()
        for (op, nested_constraint) in nested_constraints
            (degree, idx) = if op ∈ binary_operators
                2, findfirst(isequal(op), binary_operators)
            else
                1, findfirst(isequal(op), unary_operators)
            end
            new_max_nesting_dict = []
            # Dict()
            for (nested_op, max_nesting) in nested_constraint
                (nested_degree, nested_idx) = if nested_op ∈ binary_operators
                    2, findfirst(isequal(nested_op), binary_operators)
                else
                    1, findfirst(isequal(nested_op), unary_operators)
                end
                # new_max_nesting_dict[(nested_degree, nested_idx)] = max_nesting
                push!(new_max_nesting_dict, (nested_degree, nested_idx, max_nesting))
            end
            # new_nested_constraints[(degree, idx)] = new_max_nesting_dict
            push!(new_nested_constraints, (degree, idx, new_max_nesting_dict))
        end
        nested_constraints = new_nested_constraints
    end

    if typeof(constraints) <: Tuple
        constraints = collect(constraints)
    end
    if constraints !== nothing
        @assert bin_constraints === nothing
        @assert una_constraints === nothing
        # TODO: This is redundant with the checks in EquationSearch
        for op in binary_operators
            @assert !(op in unary_operators)
        end
        for op in unary_operators
            @assert !(op in binary_operators)
        end
        bin_constraints = constraints
        una_constraints = constraints
    end

    una_constraints, bin_constraints = build_constraints(
        una_constraints, bin_constraints, unary_operators, binary_operators, nuna, nbin
    )

    # Define the complexities of everything.
    use_complexity_mapping = (
        complexity_of_constants !== nothing ||
        complexity_of_variables !== nothing ||
        complexity_of_operators !== nothing
    )
    if use_complexity_mapping
        if complexity_of_operators === nothing
            complexity_of_operators = Dict()
        else
            # Convert to dict:
            complexity_of_operators = Dict(complexity_of_operators)
        end

        # Get consistent type:
        promoted_type = promote_type(
            (complexity_of_variables !== nothing) ? typeof(complexity_of_variables) : Int,
            (complexity_of_constants !== nothing) ? typeof(complexity_of_constants) : Int,
            (x -> typeof(x)).(values(complexity_of_operators))...,
        )

        # If not in dict, then just set it to 1.
        binop_complexities = promoted_type[
            (haskey(complexity_of_operators, op) ? complexity_of_operators[op] : 1) #
            for op in binary_operators
        ]
        unaop_complexities = promoted_type[
            (haskey(complexity_of_operators, op) ? complexity_of_operators[op] : 1) #
            for op in unary_operators
        ]

        variable_complexity = (
            (complexity_of_variables !== nothing) ? complexity_of_variables : 1
        )
        constant_complexity = (
            (complexity_of_constants !== nothing) ? complexity_of_constants : 1
        )

        complexity_mapping = ComplexityMapping(;
            binop_complexities=binop_complexities,
            unaop_complexities=unaop_complexities,
            variable_complexity=variable_complexity,
            constant_complexity=constant_complexity,
        )
    else
        complexity_mapping = ComplexityMapping(false)
    end
    # Finish defining complexities

    if maxdepth === nothing
        maxdepth = maxsize
    end

    if npopulations === nothing
        npopulations = nworkers()
    end

    binary_operators = map(binopmap, binary_operators)
    unary_operators = map(unaopmap, unary_operators)

    operators = OperatorEnum(;
        binary_operators=binary_operators,
        unary_operators=unary_operators,
        enable_autodiff=enable_autodiff,
        extend_user_operators=extend_user_operators,
        define_helper_functions=define_helper_functions,
    )

    if progress
        verbosity = 0
    end

    if recorder === nothing
        recorder = haskey(ENV, "PYSR_RECORDER") && (ENV["PYSR_RECORDER"] == "1")
    end

    if typeof(early_stop_condition) <: Real
        # Need to make explicit copy here for this to work:
        stopping_point = Float64(early_stop_condition)
        early_stop_condition = (loss, complexity) -> loss < stopping_point
    end

    # Parse optimizer options
    default_optimizer_iterations = 8
    if !isa(optimizer_options, Optim.Options)
        if isnothing(optimizer_iterations)
            optimizer_iterations = default_optimizer_iterations
        end
        if isnothing(optimizer_options)
            optimizer_options = Optim.Options(; iterations=optimizer_iterations)
        else
            if haskey(optimizer_options, :iterations)
                optimizer_iterations = optimizer_options[:iterations]
            end
            optimizer_options = Optim.Options(;
                optimizer_options..., iterations=optimizer_iterations
            )
        end
    end

<<<<<<< HEAD

    options = Options{typeof(elementwise_loss),eltype(complexity_mapping),probPickFirst,ns,typeof(loss_function)}(
=======
    options = Options{
        typeof(loss),
        eltype(complexity_mapping),
        tournament_selection_p,
        tournament_selection_n,
    }(
>>>>>>> cce9fda3
        operators,
        bin_constraints,
        una_constraints,
        complexity_mapping,
        tournament_selection_n,
        parsimony,
        alpha,
        maxsize,
        maxdepth,
        fast_cycle,
        migration,
        hof_migration,
        should_optimize_constants,
        output_file,
        npopulations,
        perturbation_factor,
        annealing,
        batching,
        batch_size,
        mutation_weights,
        crossover_probability,
        warmup_maxsize_by,
        use_frequency,
        use_frequency_in_tournament,
        npop,
        ncycles_per_iteration,
        fraction_replaced,
        fraction_replaced_hof,
        topn,
        verbosity,
        probability_negate_constant,
        nuna,
        nbin,
        seed,
        elementwise_loss,
        loss_function,
        progress,
        terminal_width,
        optimizer_algorithm,
        optimizer_probability,
        optimizer_nrestarts,
        optimizer_options,
        recorder,
        recorder_file,
        tournament_selection_p,
        early_stop_condition,
        return_state,
        timeout_in_seconds,
        max_evals,
        skip_mutation_failures,
        nested_constraints,
        deterministic,
    )

    return options
end

end<|MERGE_RESOLUTION|>--- conflicted
+++ resolved
@@ -171,13 +171,8 @@
     no constraints.
 - `batching`: Whether to evolve based on small mini-batches of data,
     rather than the entire dataset.
-<<<<<<< HEAD
-- `batchSize`: What batch size to use if using batching.
+- `batch_size`: What batch size to use if using batching.
 - `elementwise_loss`: What elementwise loss function to use. Can be one of
-=======
-- `batch_size`: What batch size to use if using batching.
-- `loss`: What loss function to use. Can be one of
->>>>>>> cce9fda3
     the following losses, or any other loss of type
     `SupervisedLoss`. You can also pass a function that takes
     a scalar target (left argument), and scalar predicted (right
@@ -316,15 +311,10 @@
     binary_operators=[+, -, /, *],
     unary_operators=[],
     constraints=nothing,
-<<<<<<< HEAD
     elementwise_loss=nothing,
     loss_function=nothing,
-    ns=12, #1 sampled from every ns per mutation
-=======
-    loss=L2DistLoss(),
     tournament_selection_n=12, #1 sampled from every tournament_selection_n per mutation
     tournament_selection_p=0.86f0,
->>>>>>> cce9fda3
     topn=12, #samples to return per population
     complexity_of_operators=nothing,
     complexity_of_constants::Union{Nothing,Real}=nothing,
@@ -421,7 +411,6 @@
         )
     end
 
-<<<<<<< HEAD
     if loss !== nothing
         @warn "`loss` is deprecated. Please use `elementwise_loss` instead."
         elementwise_loss = loss
@@ -435,12 +424,8 @@
         end
     end
 
-    if hofFile === nothing
-        hofFile = "hall_of_fame.csv" #TODO - put in date/time string here
-=======
     if output_file === nothing
         output_file = "hall_of_fame.csv" #TODO - put in date/time string here
->>>>>>> cce9fda3
     end
 
     nuna = length(unary_operators)
@@ -628,17 +613,14 @@
         end
     end
 
-<<<<<<< HEAD
-
-    options = Options{typeof(elementwise_loss),eltype(complexity_mapping),probPickFirst,ns,typeof(loss_function)}(
-=======
+
     options = Options{
-        typeof(loss),
+        typeof(elementwise_loss),
         eltype(complexity_mapping),
         tournament_selection_p,
         tournament_selection_n,
+        typeof(loss_function)
     }(
->>>>>>> cce9fda3
         operators,
         bin_constraints,
         una_constraints,
