--- conflicted
+++ resolved
@@ -1,16 +1,10 @@
 module MLJInterfaceModule
 
 using Optim: Optim
-<<<<<<< HEAD
 using Logging: AbstractLogger
-import MLJModelInterface as MMI
-import DynamicExpressions: eval_tree_array, string_tree, Node
-import DynamicQuantities:
-=======
 using MLJModelInterface: MLJModelInterface as MMI
 using DynamicExpressions: eval_tree_array, string_tree, Node
 using DynamicQuantities:
->>>>>>> 40ce0b4a
     QuantityArray,
     UnionAbstractQuantity,
     AbstractDimensions,
