--- conflicted
+++ resolved
@@ -1,15 +1,9 @@
 module MLJInterfaceModule
 
 using Optim: Optim
-<<<<<<< HEAD
-import MLJModelInterface as MMI
-import DynamicExpressions: eval_tree_array, string_tree, AbstractExpressionNode, Node
-import DynamicQuantities:
-=======
 using MLJModelInterface: MLJModelInterface as MMI
-using DynamicExpressions: eval_tree_array, string_tree, Node
+using DynamicExpressions: eval_tree_array, string_tree, AbstractExpressionNode, Node
 using DynamicQuantities:
->>>>>>> 40ce0b4a
     QuantityArray,
     UnionAbstractQuantity,
     AbstractDimensions,
