--- conflicted
+++ resolved
@@ -27,21 +27,16 @@
 using ..InterfaceDynamicQuantitiesModule: get_dimensions_type
 using ..InterfaceDynamicExpressionsModule: InterfaceDynamicExpressionsModule as IDE
 using ..CoreModule:
-<<<<<<< HEAD
-=======
     AbstractOptions,
->>>>>>> 7dd47faa
     Options,
     Dataset,
     AbstractMutationWeights,
     MutationWeights,
     LOSS_TYPE,
-<<<<<<< HEAD
     ComplexityMapping,
-    AbstractExpressionSpec
-=======
-    ComplexityMapping
->>>>>>> 7dd47faa
+    AbstractExpressionSpec,
+    ExpressionSpec,
+    get_expression_type
 using ..CoreModule.OptionsModule: DEFAULT_OPTIONS, OPTION_DESCRIPTIONS
 using ..ComplexityModule: compute_complexity
 using ..HallOfFameModule: HallOfFame, format_hall_of_fame
@@ -69,36 +64,28 @@
 
 """Generate an `SRRegressor` struct containing all the fields in `Options`."""
 function modelexpr(model_name::Symbol, parent_type::Symbol=:AbstractSymbolicRegressor)
-    struct_def = :(Base.@kwdef mutable struct $(model_name){
-        D<:AbstractDimensions,L,E<:AbstractExpression
-    } <: $parent_type
-        niterations::Int = 100
-        parallelism::Symbol = :multithreading
-        numprocs::Union{Int,Nothing} = nothing
-        procs::Union{Vector{Int},Nothing} = nothing
-        addprocs_function::Union{Function,Nothing} = nothing
-        heap_size_hint_in_bytes::Union{Integer,Nothing} = nothing
-        worker_imports::Union{Vector{Symbol},Nothing} = nothing
-        logger::Union{AbstractSRLogger,Nothing} = nothing
-        runtests::Bool = true
-        run_id::Union{String,Nothing} = nothing
-        loss_type::Type{L} = Nothing
-        selection_method::Function = choose_best
-        dimensions_type::Type{D} = SymbolicDimensions{DEFAULT_DIM_BASE_TYPE}
-    end)
+    struct_def =
+        :(Base.@kwdef mutable struct $(model_name){D<:AbstractDimensions,L} <: $parent_type
+            niterations::Int = 100
+            parallelism::Symbol = :multithreading
+            numprocs::Union{Int,Nothing} = nothing
+            procs::Union{Vector{Int},Nothing} = nothing
+            addprocs_function::Union{Function,Nothing} = nothing
+            heap_size_hint_in_bytes::Union{Integer,Nothing} = nothing
+            worker_imports::Union{Vector{Symbol},Nothing} = nothing
+            logger::Union{AbstractSRLogger,Nothing} = nothing
+            runtests::Bool = true
+            run_id::Union{String,Nothing} = nothing
+            loss_type::Type{L} = Nothing
+            selection_method::Function = choose_best
+            dimensions_type::Type{D} = SymbolicDimensions{DEFAULT_DIM_BASE_TYPE}
+        end)
     # TODO: store `procs` from initial run if parallelism is `:multiprocessing`
     fields = last(last(struct_def.args).args).args
 
     # Add everything from `Options` constructor directly to struct:
     for (i, option) in enumerate(DEFAULT_OPTIONS)
-        if getsymb(first(option.args)) == :expression_type
-            continue
-        end
         insert!(fields, i, Expr(:(=), option.args...))
-        if getsymb(first(option.args)) == :node_type
-            # Manually add `expression_type` above, so it can be depended on by `node_type`
-            insert!(fields, i - 1, :(expression_type::Type{E} = Expression))
-        end
     end
 
     # We also need to create the `get_options` function, based on this:
@@ -240,7 +227,7 @@
     class,
 )
     if (
-        IDE.handles_class_column(m.expression_type) &&
+        IDE.handles_class_column(m) &&
         isnothing(class) &&
         MMI.istable(X) &&
         :class in MMI.schema(X).names
@@ -400,6 +387,14 @@
     return nothing
 end
 
+function IDE.handles_class_column(m::AbstractSymbolicRegressor)
+    expression_type = @something(
+        m.expression_type,
+        get_expression_type(@something(m.expression_spec, ExpressionSpec()))
+    )
+    return IDE.handles_class_column(expression_type)
+end
+
 # TODO: Test whether this conversion poses any issues in data normalization...
 function dimension_with_fallback(q::UnionAbstractQuantity{T}, ::Type{D}) where {T,D}
     return dimension(convert(Quantity{T,D}, q))::D
@@ -519,7 +514,7 @@
         return _predict(m, fitresult, Xnew.data, Xnew.idx, class)
     end
     if (
-        IDE.handles_class_column(m.expression_type) &&
+        IDE.handles_class_column(m) &&
         isnothing(class) &&
         MMI.istable(Xnew) &&
         :class in MMI.schema(Xnew).names
@@ -653,14 +648,12 @@
     human_name="Multi-Target Symbolic Regression via Evolutionary Search",
 )
 
+function MMI.target_scitype(::Type{<:SRRegressor{D,L}}) where {D<:AbstractDimensions,L}
+    return AbstractVector{<:MMI.Unknown}
+end
 function MMI.target_scitype(
-    ::Type{<:SRRegressor{D,L,E}}
-) where {D<:AbstractDimensions,L,E<:TemplateExpression}
-    return AbstractVector{<:MMI.Unknown}
-end
-function MMI.target_scitype(
-    ::Type{<:MultitargetSRRegressor{D,L,E}}
-) where {D<:AbstractDimensions,L,E<:TemplateExpression}
+    ::Type{<:MultitargetSRRegressor{D,L}}
+) where {D<:AbstractDimensions,L}
     return Union{MMI.Table(MMI.Unknown),AbstractMatrix{<:MMI.Unknown}}
 end
 
