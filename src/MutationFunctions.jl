module MutationFunctionsModule

import DynamicExpressions:
    AbstractExpressionNode,
    AbstractNode,
    NodeSampler,
    constructorof,
    copy_node,
    set_node!,
    count_nodes,
    has_constants,
    has_operators
import Compat: Returns, @inline
import ..CoreModule: Options, DATA_TYPE

"""
    random_node(tree::AbstractNode; filter::F=Returns(true))

Return a random node from the tree. You may optionally
filter the nodes matching some condition before sampling.
"""
function random_node(tree::AbstractNode; filter::F=Returns(true)) where {F<:Function}
    Base.depwarn(
        "Instead of `random_node(tree, filter)`, use `rand(NodeSampler(; tree, filter))`",
        :random_node,
    )
    return rand(NodeSampler(; tree, filter))
end

<<<<<<< HEAD
"""Randomly convert an operator into another one (binary->binary; unary->unary)"""
function mutate_operator(tree::AbstractExpressionNode{T}, options::Options) where {T}
=======
# Swap operands in binary operator for ops like pow and divide
function swap_operands(tree::Node{T}, options::Options)::Node{T} where {T}
    if !any(node -> node.degree == 2, tree)
        return tree
    end
    node = random_node(tree; filter=t -> t.degree == 2)
    node.l, node.r = node.r, node.l
    return tree
end

# Randomly convert an operator into another one (binary->binary;
# unary->unary)
function mutate_operator(tree::Node{T}, options::Options)::Node{T} where {T}
>>>>>>> 31031b34
    if !(has_operators(tree))
        return tree
    end
    node = rand(NodeSampler(; tree, filter=t -> t.degree != 0))
    if node.degree == 1
        node.op = rand(1:(options.nuna))
    else
        node.op = rand(1:(options.nbin))
    end
    return tree
end

"""Randomly perturb a constant"""
function mutate_constant(
    tree::AbstractExpressionNode{T}, temperature, options::Options
) where {T<:DATA_TYPE}
    # T is between 0 and 1.

    if !(has_constants(tree))
        return tree
    end
    node = rand(NodeSampler(; tree, filter=t -> (t.degree == 0 && t.constant)))

    bottom = 1//10
    maxChange = options.perturbation_factor * temperature + 1 + bottom
    factor = T(maxChange^rand(T))
    makeConstBigger = rand(Bool)

    if makeConstBigger
        node.val::T *= factor
    else
        node.val::T /= factor
    end

    if rand() > options.probability_negate_constant
        node.val::T *= -1
    end

    return tree
end

"""Add a random unary/binary operation to the end of a tree"""
function append_random_op(
    tree::AbstractExpressionNode{T},
    options::Options,
    nfeatures::Int;
    makeNewBinOp::Union{Bool,Nothing}=nothing,
) where {T<:DATA_TYPE}
    node = rand(NodeSampler(; tree, filter=t -> t.degree == 0))

    if makeNewBinOp === nothing
        choice = rand()
        makeNewBinOp = choice < options.nbin / (options.nuna + options.nbin)
    end

    if makeNewBinOp
        newnode = constructorof(typeof(tree))(
            rand(1:(options.nbin)),
            make_random_leaf(nfeatures, T, typeof(tree)),
            make_random_leaf(nfeatures, T, typeof(tree)),
        )
    else
        newnode = constructorof(typeof(tree))(
            rand(1:(options.nuna)), make_random_leaf(nfeatures, T, typeof(tree))
        )
    end

    set_node!(node, newnode)

    return tree
end

"""Insert random node"""
function insert_random_op(
    tree::AbstractExpressionNode{T}, options::Options, nfeatures::Int
) where {T<:DATA_TYPE}
    node = rand(NodeSampler(; tree))
    choice = rand()
    makeNewBinOp = choice < options.nbin / (options.nuna + options.nbin)
    left = copy_node(node)

    if makeNewBinOp
        right = make_random_leaf(nfeatures, T, typeof(tree))
        newnode = constructorof(typeof(tree))(rand(1:(options.nbin)), left, right)
    else
        newnode = constructorof(typeof(tree))(rand(1:(options.nuna)), left)
    end
    set_node!(node, newnode)
    return tree
end

"""Add random node to the top of a tree"""
function prepend_random_op(
    tree::AbstractExpressionNode{T}, options::Options, nfeatures::Int
) where {T<:DATA_TYPE}
    node = tree
    choice = rand()
    makeNewBinOp = choice < options.nbin / (options.nuna + options.nbin)
    left = copy_node(tree)

    if makeNewBinOp
        right = make_random_leaf(nfeatures, T, typeof(tree))
        newnode = constructorof(typeof(tree))(rand(1:(options.nbin)), left, right)
    else
        newnode = constructorof(typeof(tree))(rand(1:(options.nuna)), left)
    end
    set_node!(node, newnode)
    return node
end

function make_random_leaf(
    nfeatures::Int, ::Type{T}, ::Type{N}
) where {T<:DATA_TYPE,N<:AbstractExpressionNode}
    if rand(Bool)
        return constructorof(N)(; val=randn(T))
    else
        return constructorof(N)(T; feature=rand(1:nfeatures))
    end
end

"""Return a random node from the tree with parent, and side ('n' for no parent)"""
function random_node_and_parent(tree::AbstractNode)
    if tree.degree == 0
        return tree, tree, 'n'
    end
    parent = rand(NodeSampler(; tree, filter=t -> t.degree != 0))
    if parent.degree == 1 || rand(Bool)
        return (parent.l, parent, 'l')
    else
        return (parent.r, parent, 'r')
    end
end

"""Select a random node, and splice it out of the tree."""
function delete_random_op!(
    tree::AbstractExpressionNode{T}, options::Options, nfeatures::Int
) where {T<:DATA_TYPE}
    node, parent, side = random_node_and_parent(tree)
    isroot = side == 'n'

    if node.degree == 0
        # Replace with new constant
        newnode = make_random_leaf(nfeatures, T, typeof(tree))
        set_node!(node, newnode)
    elseif node.degree == 1
        # Join one of the children with the parent
        if isroot
            return node.l
        elseif parent.l == node
            parent.l = node.l
        else
            parent.r = node.l
        end
    else
        # Join one of the children with the parent
        if rand(Bool)
            if isroot
                return node.l
            elseif parent.l == node
                parent.l = node.l
            else
                parent.r = node.l
            end
        else
            if isroot
                return node.r
            elseif parent.l == node
                parent.l = node.r
            else
                parent.r = node.r
            end
        end
    end
    return tree
end

"""Create a random equation by appending random operators"""
function gen_random_tree(
    length::Int, options::Options, nfeatures::Int, ::Type{T}, ::Type{N}
) where {T<:DATA_TYPE,N<:AbstractExpressionNode}
    # Note that this base tree is just a placeholder; it will be replaced.
    tree = constructorof(N)(T; val=convert(T, 1))
    for i in 1:length
        # TODO: This can be larger number of nodes than length.
        tree = append_random_op(tree, options, nfeatures)
    end
    return tree
end

function gen_random_tree_fixed_size(
    node_count::Int, options::Options, nfeatures::Int, ::Type{T}, ::Type{N}
) where {T<:DATA_TYPE,N<:AbstractExpressionNode}
    tree = make_random_leaf(nfeatures, T, N)
    cur_size = count_nodes(tree)
    while cur_size < node_count
        if cur_size == node_count - 1  # only unary operator allowed.
            options.nuna == 0 && break # We will go over the requested amount, so we must break.
            tree = append_random_op(tree, options, nfeatures; makeNewBinOp=false)
        else
            tree = append_random_op(tree, options, nfeatures)
        end
        cur_size = count_nodes(tree)
    end
    return tree
end

"""Crossover between two expressions"""
function crossover_trees(
    tree1::AbstractExpressionNode{T}, tree2::AbstractExpressionNode{T}
) where {T}
    tree1 = copy_node(tree1)
    tree2 = copy_node(tree2)

    node1, parent1, side1 = random_node_and_parent(tree1)
    node2, parent2, side2 = random_node_and_parent(tree2)

    node1 = copy_node(node1)

    if side1 == 'l'
        parent1.l = copy_node(node2)
        # tree1 now contains this.
    elseif side1 == 'r'
        parent1.r = copy_node(node2)
        # tree1 now contains this.
    else # 'n'
        # This means that there is no parent2.
        tree1 = copy_node(node2)
    end

    if side2 == 'l'
        parent2.l = node1
    elseif side2 == 'r'
        parent2.r = node1
    else # 'n'
        tree2 = node1
    end
    return tree1, tree2
end

function form_random_connection!(tree::AbstractNode)
    if length(tree) < 5
        return nothing
    end

    local parent, new_child, would_form_loop

    attempt_number = 0
    max_attempts = 10

    while true
        parent = rand(NodeSampler(; tree, filter=t -> t.degree != 0))
        new_child = rand(NodeSampler(; tree, filter=t -> t !== tree))
        attempt_number += 1
        would_form_loop = any(t -> t === parent, new_child)
        if would_form_loop && attempt_number <= max_attempts
            continue
        else
            break
        end
    end
    if would_form_loop
        return nothing
    end
    # Set one of the children to be this new child:
    side = (parent.degree == 1 || rand(Bool)) ? :l : :r
    setproperty!(parent, side, new_child)
    return nothing
end
function break_random_connection!(tree::AbstractNode)
    tree.degree == 0 && return nothing
    parent = rand(NodeSampler(; tree, filter=t -> t.degree != 0))
    side = (parent.degree == 1 || rand(Bool)) ? :l : :r
    unshared_child = copy(getproperty(parent, side))
    setproperty!(parent, side, unshared_child)
    return nothing
end

end<|MERGE_RESOLUTION|>--- conflicted
+++ resolved
@@ -27,24 +27,18 @@
     return rand(NodeSampler(; tree, filter))
 end
 
-<<<<<<< HEAD
+"""Swap operands in binary operator for ops like pow and divide"""
+function swap_operands(tree::AbstractNode)::Node{T} where {T}
+    if !any(node -> node.degree == 2, tree)
+        return tree
+    end
+    node = random_node(tree; filter=t -> t.degree == 2)
+    node.l, node.r = node.r, node.l
+    return tree
+end
+
 """Randomly convert an operator into another one (binary->binary; unary->unary)"""
 function mutate_operator(tree::AbstractExpressionNode{T}, options::Options) where {T}
-=======
-# Swap operands in binary operator for ops like pow and divide
-function swap_operands(tree::Node{T}, options::Options)::Node{T} where {T}
-    if !any(node -> node.degree == 2, tree)
-        return tree
-    end
-    node = random_node(tree; filter=t -> t.degree == 2)
-    node.l, node.r = node.r, node.l
-    return tree
-end
-
-# Randomly convert an operator into another one (binary->binary;
-# unary->unary)
-function mutate_operator(tree::Node{T}, options::Options)::Node{T} where {T}
->>>>>>> 31031b34
     if !(has_operators(tree))
         return tree
     end
