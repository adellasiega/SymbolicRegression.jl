--- conflicted
+++ resolved
@@ -73,12 +73,7 @@
 using TOML: parsefile
 using Random: seed!, shuffle!
 using Reexport
-<<<<<<< HEAD
-import DynamicExpressions:
-    DynamicExpressions,
-=======
 using DynamicExpressions:
->>>>>>> 40ce0b4a
     Node,
     GraphNode,
     NodeSampler,
@@ -102,12 +97,8 @@
     simplify_tree!,
     tree_mapreduce,
     set_default_variable_names!
-<<<<<<< HEAD
-import DynamicExpressions.EquationModule: with_type_parameters
-@reexport import LossFunctions:
-=======
+using DynamicExpressions.EquationModule: with_type_parameters
 @reexport using LossFunctions:
->>>>>>> 40ce0b4a
     MarginLoss,
     DistanceLoss,
     SupervisedLoss,
