--- conflicted
+++ resolved
@@ -6,39 +6,7 @@
 import ..CoreModule: Options, Dataset
 import ..ComplexityModule: compute_complexity
 
-<<<<<<< HEAD
-function loss( # fmt: off
-    x::AbstractArray{T},
-    y::AbstractArray{T},
-    options::Options{A,B,dA,dB,C,D}, # fmt: on
-)::T where {T<:Real,A,B,dA,dB,C,D}
-    if C <: SupervisedLoss
-        return value(options.elementwise_loss, y, x, AggMode.Mean())
-    elseif C <: Function
-        return sum(options.elementwise_loss.(x, y)) / length(y)
-    else
-        error("Unrecognized type for loss function: $(C)")
-    end
-end
 
-function loss(
-    x::AbstractArray{T},
-    y::AbstractArray{T},
-    w::AbstractArray{T},
-    options::Options{A,B,dA,dB,C,D},
-)::T where {T<:Real,A,B,dA,dB,C,D}
-    if C <: SupervisedLoss
-        return value(options.elementwise_loss, y, x, AggMode.WeightedMean(w))
-    elseif C <: Function
-        return sum(options.elementwise_loss.(x, y, w)) / sum(w)
-    else
-        error("Unrecognized type for loss function: $(C)")
-    end
-end
-
-function _eval_loss(tree::Node{T}, dataset::Dataset{T}, options::Options)::T where {T<:Real}
-    (prediction, completion) = eval_tree_array(tree, dataset.X, options)
-=======
 function _loss(
     x::AbstractArray{T}, y::AbstractArray{T}, loss::SupervisedLoss
 )::T where {T<:Real}
@@ -64,17 +32,16 @@
 # Evaluate the loss of a particular expression on the input dataset.
 function eval_loss(tree::Node{T}, dataset::Dataset{T}, options::Options)::T where {T<:Real}
     (prediction, completion) = eval_tree_array(tree, dataset.X, options.operators)
->>>>>>> 6a7f0429
     if !completion
         return T(Inf)
     end
 
     if dataset.weighted
         return _weighted_loss(
-            prediction, dataset.y, dataset.weights::AbstractVector{T}, options.loss
+            prediction, dataset.y, dataset.weights::AbstractVector{T}, options.elementwise_loss
         )
     else
-        return _loss(prediction, dataset.y, options.loss)
+        return _loss(prediction, dataset.y, options.elementwise_loss)
     end
 end
 
@@ -126,11 +93,11 @@
     end
 
     if !dataset.weighted
-        result_loss = _loss(prediction, batch_y, options.loss)
+        result_loss = _loss(prediction, batch_y, options.elementwise_loss)
     else
         w = dataset.weights::AbstractVector{T}
         batch_w = w[batch_idx]
-        result_loss = _weighted_loss(prediction, batch_y, batch_w, options.loss)
+        result_loss = _weighted_loss(prediction, batch_y, batch_w, options.elementwise_loss)
     end
     score = loss_to_score(result_loss, dataset.baseline_loss, tree, options)
     return score, result_loss
