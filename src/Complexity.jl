--- conflicted
+++ resolved
@@ -4,13 +4,9 @@
     AbstractExpression, AbstractExpressionNode, get_tree, count_nodes, tree_mapreduce
 using ..CoreModule: Options, ComplexityMapping
 
-<<<<<<< HEAD
 function past_complexity_limit(
-    tree::Union{AbstractExpression,AbstractExpressionNode}, options::Options{CT}, limit
-)::Bool where {CT}
-=======
-function past_complexity_limit(tree::AbstractExpressionNode, options::Options, limit)::Bool
->>>>>>> ceddaa42
+    tree::Union{AbstractExpression,AbstractExpressionNode}, options::Options, limit
+)::Bool
     return compute_complexity(tree, options) > limit
 end
 
@@ -22,18 +18,13 @@
 if these are defined.
 """
 function compute_complexity(
-<<<<<<< HEAD
     tree::AbstractExpression, options::Options; break_sharing=Val(false)
 )
     return compute_complexity(get_tree(tree), options; break_sharing)
 end
 function compute_complexity(
-    tree::AbstractExpressionNode, options::Options{CT}; break_sharing=Val(false)
-)::Int where {CT}
-=======
     tree::AbstractExpressionNode, options::Options; break_sharing=Val(false)
 )::Int
->>>>>>> ceddaa42
     if options.complexity_mapping.use
         raw_complexity = _compute_complexity(
             tree, options.complexity_mapping; break_sharing
