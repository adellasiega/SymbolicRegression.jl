"""Useful functions to be used throughout the library."""
module UtilsModule

import Printf: @printf
import MacroTools: splitdef, combinedef

function debug(verbosity, string...)
    if verbosity > 0
        println(string...)
    end
end

function debug_inline(verbosity, string...)
    if verbosity > 0
        print(string...)
    end
end

pseudo_time = 0

function get_birth_order(; deterministic=false)::Int
    """deterministic gives a birth time with perfect resolution, but is not thread safe."""
    if deterministic
        global pseudo_time
        pseudo_time += 1
        return pseudo_time
    else
        resolution = 1e7
        return round(Int, resolution * time())
    end
end

function is_anonymous_function(op)
    op_string = string(nameof(op))
    return length(op_string) > 1 &&
           op_string[1] == '#' &&
           op_string[2] in ('1', '2', '3', '4', '5', '6', '7', '8', '9')
end

function recursive_merge(x::AbstractVector...)
    return cat(x...; dims=1)
end

function recursive_merge(x::AbstractDict...)
    return merge(recursive_merge, x...)
end

function recursive_merge(x...)
    return x[end]
end

const subscripts = ('₀', '₁', '₂', '₃', '₄', '₅', '₆', '₇', '₈', '₉')
function subscriptify(number::Int)
    return join([subscripts[i + 1] for i in reverse(digits(number))])
end

"""
    split_string(s::String, n::Integer)

```jldoctest
split_string("abcdefgh", 3)

# output

["abc", "def", "gh"]
```
"""
function split_string(s::String, n::Integer)
    length(s) <= n && return [s]
    # Due to unicode characters, need to split only at valid indices:
    I = eachindex(s) |> collect
    return [s[I[i]:I[min(i + n - 1, end)]] for i in 1:n:length(s)]
end

"""
Tiny equivalent to StaticArrays.MVector

This is so we don't have to load StaticArrays, which takes a long time.
"""
mutable struct MutableTuple{S,T} <: AbstractVector{T}
    data::NTuple{S,T}
end
@inline Base.eltype(::MutableTuple{S,T}) where {S,T} = T
Base.@propagate_inbounds function Base.getindex(v::MutableTuple, i::Int)
    T = eltype(v)
    # Trick from MArray.jl
    return GC.@preserve v unsafe_load(
        Base.unsafe_convert(Ptr{T}, pointer_from_objref(v)), i
    )
end
Base.@propagate_inbounds function Base.setindex!(v::MutableTuple, x, i::Int)
    T = eltype(v)
    GC.@preserve v unsafe_store!(Base.unsafe_convert(Ptr{T}, pointer_from_objref(v)), x, i)
    return x
end
@inline Base.eachindex(::MutableTuple{S}) where {S} = Base.OneTo(S)
@inline Base.lastindex(::MutableTuple{S}) where {S} = S
@inline Base.firstindex(v::MutableTuple) = 1
Base.dataids(v::MutableTuple) = (UInt(pointer(v)),)
@inline function Base.convert(::Type{<:Vector}, v::MutableTuple{S,T}) where {S,T}
    x = Vector{T}(undef, S)
    @inbounds for i in eachindex(v)
        x[i] = v[i]
    end
    return x
end

const max_ops = 8192
const vals = ntuple(Val, max_ops)

"""Return the bottom k elements of x, and their indices."""
bottomk_fast(x, k) = _bottomk_dispatch(x, vals[k])

function _bottomk_dispatch(x::AbstractVector{T}, ::Val{k}) where {T,k}
    if k == 1
        return (p -> [p]).(findmin_fast(x))
    end
    indmin = MutableTuple{k,Int}(ntuple(_ -> 1, Val(k)))
    minval = MutableTuple{k,T}(ntuple(_ -> typemax(T), Val(k)))
    _bottomk!(x, minval, indmin)
    return convert(Vector{T}, minval), convert(Vector{Int}, indmin)
end
function _bottomk!(x, minval, indmin)
    @inbounds for i in eachindex(x)
        new_min = x[i] < minval[end]
        if new_min
            minval[end] = x[i]
            indmin[end] = i
            for ki in lastindex(minval):-1:(firstindex(minval) + 1)
                need_swap = minval[ki] < minval[ki - 1]
                if need_swap
                    minval[ki], minval[ki - 1] = minval[ki - 1], minval[ki]
                    indmin[ki], indmin[ki - 1] = indmin[ki - 1], indmin[ki]
                end
            end
        end
    end
    return nothing
end

# Thanks Chris Elrod
# https://discourse.julialang.org/t/why-is-minimum-so-much-faster-than-argmin/66814/9
function findmin_fast(x::AbstractVector{T}) where {T}
    indmin = 1
    minval = typemax(T)
    @inbounds @simd for i in eachindex(x)
        newmin = x[i] < minval
        minval = newmin ? x[i] : minval
        indmin = newmin ? i : indmin
    end
    return minval, indmin
end

function argmin_fast(x::AbstractVector{T}) where {T}
    return findmin_fast(x)[2]
end

function poisson_sample(λ::T) where {T}
    k, p, L = 0, one(T), exp(-λ)
    while p > L
        k += 1
        p *= rand(T)
    end
    return k - 1
end

<<<<<<< HEAD
# https://discourse.julialang.org/t/performance-of-hasmethod-vs-try-catch-on-methoderror/99827/14
# Faster way to catch method errors:
@enum IsGood::Int8 begin
    Good
    Bad
    Undefined
end
const SafeFunctions = Dict{Type,IsGood}()
const SafeFunctionsLock = Threads.SpinLock()

function safe_call(f::F, x::T, default::D) where {F,T<:Tuple,D}
    status = get(SafeFunctions, Tuple{F,T}, Undefined)
    status == Good && return (f(x...)::D, true)
    status == Bad && return (default, false)
    return lock(SafeFunctionsLock) do
        output = try
            (f(x...)::D, true)
        catch e
            !isa(e, MethodError) && rethrow(e)
            (default, false)
        end
        if output[2]
            SafeFunctions[Tuple{F,T}] = Good
        else
            SafeFunctions[Tuple{F,T}] = Bad
        end
        return output
=======
"""
    @save_kwargs variable function ... end

Save the kwargs and their default values to a variable as a constant.
This is to be used to create these same kwargs in other locations.
"""
macro save_kwargs(log_variable, fdef)
    return esc(_save_kwargs(log_variable, fdef))
end
function _save_kwargs(log_variable::Symbol, fdef::Expr)
    def = splitdef(fdef)
    # Get kwargs:
    kwargs = copy(def[:kwargs])
    filter!(kwargs) do k
        # Filter ...:
        k.head == :... && return false
        # Filter other deprecated kwargs:
        startswith(string(first(k.args)), "deprecated") && return false
        return true
    end
    return quote
        $fdef
        const $log_variable = $kwargs
>>>>>>> 99355793
    end
end

end<|MERGE_RESOLUTION|>--- conflicted
+++ resolved
@@ -164,7 +164,32 @@
     return k - 1
 end
 
-<<<<<<< HEAD
+"""
+    @save_kwargs variable function ... end
+
+Save the kwargs and their default values to a variable as a constant.
+This is to be used to create these same kwargs in other locations.
+"""
+macro save_kwargs(log_variable, fdef)
+    return esc(_save_kwargs(log_variable, fdef))
+end
+function _save_kwargs(log_variable::Symbol, fdef::Expr)
+    def = splitdef(fdef)
+    # Get kwargs:
+    kwargs = copy(def[:kwargs])
+    filter!(kwargs) do k
+        # Filter ...:
+        k.head == :... && return false
+        # Filter other deprecated kwargs:
+        startswith(string(first(k.args)), "deprecated") && return false
+        return true
+    end
+    return quote
+        $fdef
+        const $log_variable = $kwargs
+    end
+end
+
 # https://discourse.julialang.org/t/performance-of-hasmethod-vs-try-catch-on-methoderror/99827/14
 # Faster way to catch method errors:
 @enum IsGood::Int8 begin
@@ -192,31 +217,6 @@
             SafeFunctions[Tuple{F,T}] = Bad
         end
         return output
-=======
-"""
-    @save_kwargs variable function ... end
-
-Save the kwargs and their default values to a variable as a constant.
-This is to be used to create these same kwargs in other locations.
-"""
-macro save_kwargs(log_variable, fdef)
-    return esc(_save_kwargs(log_variable, fdef))
-end
-function _save_kwargs(log_variable::Symbol, fdef::Expr)
-    def = splitdef(fdef)
-    # Get kwargs:
-    kwargs = copy(def[:kwargs])
-    filter!(kwargs) do k
-        # Filter ...:
-        k.head == :... && return false
-        # Filter other deprecated kwargs:
-        startswith(string(first(k.args)), "deprecated") && return false
-        return true
-    end
-    return quote
-        $fdef
-        const $log_variable = $kwargs
->>>>>>> 99355793
     end
 end
 
